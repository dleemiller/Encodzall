--- conflicted
+++ resolved
@@ -37,11 +37,7 @@
     num_decoder_layers=2,
     activation="gelu",
     dim_feedforward=1024,
-<<<<<<< HEAD
-    dropout=0.05,
-=======
     dropout=0.0,
->>>>>>> 939452bf
     max_seq_length_encoder1=64,
     max_seq_length_encoder2=1024,
     max_seq_length_decoder=4096,
@@ -58,11 +54,7 @@
     num_decoder_layers=2,
     activation="gelu",
     dim_feedforward=1536,
-<<<<<<< HEAD
-    dropout=0.05,
-=======
     dropout=0.0,
->>>>>>> 939452bf
     max_seq_length_encoder1=64,
     max_seq_length_encoder2=1024,
     max_seq_length_decoder=4096,
