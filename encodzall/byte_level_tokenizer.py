--- conflicted
+++ resolved
@@ -84,12 +84,8 @@
         # noise.keyboard - nearby keystrokes
         # noise.mask - masking with distinct masks consonants, non-whitespace (punc), vowels and either (general)
         # noise.mask - 0x06-0x0B
-<<<<<<< HEAD
-        noise_func = random.choice([noise.ocr, noise.keyboard, noise.mask])
-=======
         #noise_func = random.choice([noise.ocr, noise.keyboard, noise.mask])
         noise_func = noise.mask
->>>>>>> 939452bf
         return [noise_func(word, probability=noise_prob) for word in words]
 
     def encode_words(
